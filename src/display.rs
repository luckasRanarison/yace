--- conflicted
+++ resolved
@@ -1,16 +1,6 @@
 pub const WIDTH: usize = 64;
 pub const HEIGHT: usize = 32;
 
-<<<<<<< HEAD
-#[derive(Debug, Clone)]
-pub struct DisplayChange {
-    pub x: usize,
-    pub y: usize,
-    pub n: usize,
-}
-
-=======
->>>>>>> 6f7977e0
 #[derive(Debug)]
 pub struct Display {
     buffer: [u8; WIDTH * HEIGHT],
