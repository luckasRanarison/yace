use crate::{display::Display, keyboard::Keyboard, memory::Memory};
use rand::{rngs::ThreadRng, thread_rng, Rng};

const PRG_START: u16 = 0x200;

#[derive(Debug)]
pub struct Chip {
    v: [u8; 16],
    i: u16,
    dt: u16,
    st: u16,
    pc: u16,
    sp: u8,
    stack: [u16; 16],
    memory: Memory,
    rng: ThreadRng,

    pub display: Display,
    pub keyboard: Keyboard,
}

impl Default for Chip {
    fn default() -> Self {
        Self {
            v: [0; 16],
            i: 0,
            dt: 0,
            st: 0,
            pc: PRG_START,
            sp: 0,
            stack: [0; 16],
            memory: Memory::default(),
            keyboard: Keyboard::default(),
            display: Display::default(),
            rng: thread_rng(),
        }
    }
}

impl Chip {
    pub fn new(program: &[u8]) -> Self {
        let mut chip = Chip::default();

        chip.load(program);
        chip
    }

    pub fn reset(&mut self) {
        self.v = [0; 16];
        self.i = 0;
        self.dt = 0;
        self.st = 0;
        self.pc = PRG_START;
        self.sp = 0;
        self.stack = [0; 16];
        self.memory.clear();
<<<<<<< HEAD
        self.keyboard.unset_key();
=======
        self.keyboard.reset();
>>>>>>> 6f7977e0
        self.display.clear();
    }

    pub fn load(&mut self, program: &[u8]) {
        let start = PRG_START as usize;
        let end = start + program.len();

        self.memory.write_slice(start, end, program);
    }

    pub fn tick(&mut self) {
        let instruction = self.fetch();

        self.display.clear_status();
        self.execute(instruction);
    }

    pub fn update_timers(&mut self) {
        self.dt = self.dt.saturating_sub(1);
        self.st = self.st.saturating_sub(1);
    }

    pub fn fetch(&self) -> u16 {
        let msb = self.memory.read(self.pc) as u16;
        let lsb = self.memory.read(self.pc + 1) as u16;

        (msb << 8) | lsb
    }

    pub fn execute(&mut self, opcode: u16) {
        let nibbles = (
            ((opcode & 0xF000) >> 12) as u8,
            ((opcode & 0x0F00) >> 8) as u8,
            ((opcode & 0x00F0) >> 4) as u8,
            (opcode & 0x000F) as u8,
        );

        let nnn = opcode & 0x0FFF;
        let kk = (opcode & 0x00FF) as u8;

        match nibbles {
            (0x0, 0x0, 0xE, 0x0) => self.cls(),
            (0x0, 0x0, 0xE, 0xE) => self.ret(),
            (0x1, _, _, _) => self.jp_addr(nnn),
            (0x2, _, _, _) => self.call_addr(nnn),
            (0x3, x, _, _) => self.se_vx_b(x, kk),
            (0x4, x, _, _) => self.sne_vx_b(x, kk),
            (0x5, x, y, 0x0) => self.se_vx_vy(x, y),
            (0x6, x, _, _) => self.ld_vx_b(x, kk),
            (0x7, x, _, _) => self.add_vx_b(x, kk),
            (0x8, x, y, 0x0) => self.ld_vx_vy(x, y),
            (0x8, x, y, 0x1) => self.or_vx_vy(x, y),
            (0x8, x, y, 0x2) => self.and_vx_vy(x, y),
            (0x8, x, y, 0x3) => self.xor_vx_vy(x, y),
            (0x8, x, y, 0x4) => self.add_vx_vy(x, y),
            (0x8, x, y, 0x5) => self.sub_vx_vy(x, y),
            (0x8, x, _, 0x6) => self.shr_vx(x),
            (0x8, x, y, 0x7) => self.sub_vy_vx(y, x),
            (0x8, x, _, 0xE) => self.shl_vx(x),
            (0x9, x, y, 0x0) => self.sne_vx_vy(x, y),
            (0xA, _, _, _) => self.ld_i_addr(nnn),
            (0xB, _, _, _) => self.jp_v_addr(nnn),
            (0xC, x, _, _) => self.rnd_vx_b(x, kk),
            (0xD, x, y, n) => self.drw_x_y_n(x, y, n),
            (0xE, x, 0x9, 0xE) => self.skp_vx(x),
            (0xE, x, 0xA, 0x1) => self.sknp_vx(x),
            (0xF, x, 0x0, 0x7) => self.ld_vx_dt(x),
            (0xF, x, 0x0, 0xA) => self.ld_vx_k(x),
            (0xF, x, 0x1, 0x5) => self.ld_dt_vx(x),
            (0xF, x, 0x1, 0x8) => self.ld_st_vx(x),
            (0xF, x, 0x1, 0xE) => self.add_i_vx(x),
            (0xF, x, 0x2, 0x9) => self.ld_f_vx(x),
            (0xF, x, 0x3, 0x3) => self.ld_b_vx(x),
            (0xF, x, 0x5, 0x5) => self.ld_i_vx(x),
            (0xF, x, 0x6, 0x5) => self.ld_vx_i(x),
            _ => {
                panic!("Unsupported instruction: {:x}", opcode);
            }
        }
    }

    fn cls(&mut self) {
        self.display.clear();
        self.increment();
    }

    fn ret(&mut self) {
        self.sp -= 1;
        self.jump(self.stack[self.sp as usize]);
    }

    fn jp_addr(&mut self, addr: u16) {
        self.jump(addr);
    }

    fn jp_v_addr(&mut self, addr: u16) {
        self.jump(addr + self.v(0) as u16);
    }

    fn call_addr(&mut self, addr: u16) {
        self.stack[self.sp as usize] = self.pc + 2;
        self.sp += 1;
        self.jump(addr);
    }

    fn se_vx_b(&mut self, x: u8, byte: u8) {
        self.skip_if(self.v(x) == byte);
    }

    fn se_vx_vy(&mut self, x: u8, y: u8) {
        self.skip_if(self.v(x) == self.v(y));
    }

    fn sne_vx_b(&mut self, x: u8, byte: u8) {
        self.skip_if(self.v(x) != byte);
    }

    fn sne_vx_vy(&mut self, x: u8, y: u8) {
        self.skip_if(self.v(x) != self.v(y));
    }

    fn ld_vx_b(&mut self, x: u8, value: u8) {
        self.write_register(x, value);
        self.increment();
    }

    fn ld_vx_vy(&mut self, x: u8, y: u8) {
        self.write_register(x, self.v(y));
        self.increment();
    }

    fn ld_i_addr(&mut self, addr: u16) {
        self.i = addr;
        self.increment();
    }

    fn ld_vx_dt(&mut self, x: u8) {
        self.write_register(x, self.dt as u8);
        self.increment();
    }

    fn ld_vx_k(&mut self, x: u8) {
        if let Some(key) = self.keyboard.get_pressed() {
            self.write_register(x, key);
            self.increment();
        }
    }

    fn ld_dt_vx(&mut self, x: u8) {
        self.dt = self.v(x) as u16;
        self.increment();
    }

    fn ld_st_vx(&mut self, x: u8) {
        self.st = self.v(x) as u16;
        self.increment();
    }

    fn ld_b_vx(&mut self, x: u8) {
        self.memory.write(self.i, self.v(x) / 100);
        self.memory.write(self.i + 1, (self.v(x) / 10) % 10);
        self.memory.write(self.i + 2, (self.v(x) % 100) % 10);
        self.increment();
    }

    fn ld_i_vx(&mut self, x: u8) {
        let x = x as usize;
        let i = self.i as usize;
        let slice = &self.v[0..x + 1];

        self.memory.write_slice(i, i + x + 1, slice);
        self.increment();
    }

    fn ld_vx_i(&mut self, x: u8) {
        let x = x as usize;
        let i = self.i as usize;
        let slice = self.memory.read_slice(i, i + x + 1);

        self.v[0..x + 1].copy_from_slice(slice);
        self.increment();
    }

    fn add_vx_b(&mut self, x: u8, rhs: u8) {
        self.write_register(x, self.v(x).wrapping_add(rhs));
        self.increment();
    }

    fn ld_f_vx(&mut self, x: u8) {
        self.i = x as u16 * 5;
        self.increment();
    }

    fn add_i_vx(&mut self, x: u8) {
        self.i = self.i.wrapping_add(self.v(x) as u16);
        self.increment();
    }

    fn add_vx_vy(&mut self, x: u8, y: u8) {
        let (result, carry) = self.v(x).overflowing_add(self.v(y));

        self.write_register(x, result);
        self.set_flag(carry);
        self.increment();
    }

    fn sub_vx_vy(&mut self, x: u8, y: u8) {
        let (result, borrow) = self.v(x).overflowing_sub(self.v(y));

        self.write_register(x, result);
        self.set_flag(!borrow);
        self.increment();
    }

    fn sub_vy_vx(&mut self, y: u8, x: u8) {
        let (result, borrow) = self.v(y).overflowing_sub(self.v(x));

        self.write_register(x, result);
        self.set_flag(!borrow);
        self.increment();
    }

    fn or_vx_vy(&mut self, x: u8, y: u8) {
        self.write_register(x, self.v(x) | self.v(y));
        self.increment();
    }

    fn and_vx_vy(&mut self, x: u8, y: u8) {
        self.write_register(x, self.v(x) & self.v(y));
        self.increment();
    }

    fn xor_vx_vy(&mut self, x: u8, y: u8) {
        self.write_register(x, self.v(x) ^ self.v(y));
        self.increment();
    }

    fn shr_vx(&mut self, x: u8) {
        let shift_flag = self.v(x) & 1 == 1;

        self.write_register(x, self.v(x).wrapping_shr(1));
        self.set_flag(shift_flag);
        self.increment();
    }

    fn shl_vx(&mut self, x: u8) {
        let shift_flag = self.v(x) >> 7 == 1;

        self.write_register(x, self.v(x).wrapping_shl(1));
        self.set_flag(shift_flag);
        self.increment();
    }

    fn rnd_vx_b(&mut self, x: u8, max: u8) {
        let value = self.rng.gen::<u8>() & max;

        self.write_register(x, value);
        self.increment();
    }

    fn drw_x_y_n(&mut self, x: u8, y: u8, n: u8) {
        let i = self.i as usize;
        let x = self.v(x) as usize;
        let y = self.v(y) as usize;
        let sprite = self.memory.read_slice(i, i + n as usize);
        let collision = self.display.load_sprite(x, y, sprite);

        self.set_flag(collision);
        self.increment();
    }

    fn skp_vx(&mut self, x: u8) {
        self.skip_if(self.keyboard.is_pressed(self.v(x)));
    }

    fn sknp_vx(&mut self, x: u8) {
        self.skip_if(!self.keyboard.is_pressed(self.v(x)));
    }

    fn write_register(&mut self, x: u8, value: u8) {
        self.v[x as usize] = value;
    }

    fn increment(&mut self) {
        self.pc += 2;
    }

    fn jump(&mut self, addr: u16) {
        self.pc = addr;
    }

    fn skip_if(&mut self, cond: bool) {
        self.pc += if cond { 4 } else { 2 };
    }

    fn set_flag(&mut self, cond: bool) {
        self.v[0xF] = if cond { 1 } else { 0 };
    }

    #[inline]
    fn v(&self, x: u8) -> u8 {
        self.v[x as usize]
    }
}<|MERGE_RESOLUTION|>--- conflicted
+++ resolved
@@ -54,11 +54,7 @@
         self.sp = 0;
         self.stack = [0; 16];
         self.memory.clear();
-<<<<<<< HEAD
-        self.keyboard.unset_key();
-=======
         self.keyboard.reset();
->>>>>>> 6f7977e0
         self.display.clear();
     }
 
